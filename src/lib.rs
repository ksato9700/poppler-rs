--- conflicted
+++ resolved
@@ -238,13 +238,9 @@
         assert_eq!(version_string, Some("PDF-1.3".to_string()));
         assert_eq!(permissions, 0xff);
 
-<<<<<<< HEAD
-        let mut surface = ImageSurface::create(ARgb32, w as i32, h as i32).unwrap();
-=======
         assert_eq!(title, "This is a test PDF file");
 
         let mut surface = ImageSurface::create(ARgb32,  w as i32, h as i32).unwrap();
->>>>>>> dd30b91d
         let mut ctx = Context::new(&mut surface);
 
         ctx.save();
